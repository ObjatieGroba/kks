--- conflicted
+++ resolved
@@ -45,16 +45,11 @@
             )
             return
 
-<<<<<<< HEAD
-    session = EjudgeSession(auth=False)
     auth_data = AuthData(login, password, contest_id, judge)
-=======
-    auth_data = AuthData(login, password, contest_id)
     # Use new auth data instead of saved
     session = EjudgeSession(auth_data=auth_data, auth=False)
     # (re)auth even if there is a saved session state
     session.auth()
->>>>>>> 76237bbd
 
     auth_data.save_to_config(store_password)
 
