from pathlib import Path

import click

from kks.ejudge import Links, Page
from kks.util.click import ArgNotRequiredIf, RequiredIf
from kks.util.common import format_file
from kks.util.ejudge import EjudgeSession
from urllib.parse import parse_qs, urlsplit


@click.command(short_help='Download a file from ejudge')
@click.option('-o', '--output',
              type=click.Path(dir_okay=False, writable=True, resolve_path=True),
              cls=RequiredIf, required_if='run_id',
              help='Output file name')
@click.option('-f', '--force', is_flag=True, default=False,
              help='Force overwrite existing file')
@click.option('-r', '--run-id', type=int,
              help='Download a submission')
@click.argument('url', cls=ArgNotRequiredIf, not_required_if='run_id')
def get(output, force, run_id, url):
    """Download a file from ejudge"""
    if run_id is None:
        parts = urlsplit(url)
        if parts.netloc != Links.HOST:
            click.secho(
                f'Not an ejudge URL. Use wget/curl instead.',
                fg='red', err=True
            )
            return
        if output is None:
            query = parse_qs(parts.query)
            # If file name is included in query, use it.
            # Otherwise, use the name from url path or domain name.
            output = query.get('file', [''])[0] or parts.path.rsplit('/', 1)[1] or parts.netloc

    out_file = Path(output)
    if out_file.exists() and not force:
        click.confirm(
            f'File {format_file(out_file)} already exists. Overwrite?',
            abort=True
        )
    out_file.parent.mkdir(parents=True, exist_ok=True)

    if run_id is not None:
        page = EjudgeSession().get_page(Page.DOWNLOAD_SOURCE, {'run_id': run_id})
    elif EjudgeSession.needs_auth(url):
        page = EjudgeSession().get(url)
    else:
        import requests
        page = requests.get(url)
<<<<<<< HEAD

    with open(output, 'wb') as f:
        f.write(page.content)
=======
    out_file.write_bytes(page.content)
>>>>>>> af8432c2
    click.secho(
        click.style('Saved to ', fg='green') +
        format_file(out_file)
    )<|MERGE_RESOLUTION|>--- conflicted
+++ resolved
@@ -50,13 +50,7 @@
     else:
         import requests
         page = requests.get(url)
-<<<<<<< HEAD
-
-    with open(output, 'wb') as f:
-        f.write(page.content)
-=======
     out_file.write_bytes(page.content)
->>>>>>> af8432c2
     click.secho(
         click.style('Saved to ', fg='green') +
         format_file(out_file)
