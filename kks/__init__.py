--- conflicted
+++ resolved
@@ -1,5 +1 @@
-<<<<<<< HEAD
-__version__ = '1.16.22+judge'
-=======
-__version__ = '1.16.23'
->>>>>>> 5e168cd9
+__version__ = '1.16.23+judge'