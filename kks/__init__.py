--- conflicted
+++ resolved
@@ -1,5 +1 @@
-<<<<<<< HEAD
-__version__ = '1.16.15+judge.3'
-=======
-__version__ = '1.16.16'
->>>>>>> a09f3475
+__version__ = '1.16.16+judge'